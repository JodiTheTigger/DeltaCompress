// Copyright 2015 Richard Maxwell, all rights reserved.

// Try doing http://www.arturocampos.com/ac_range.html
// NOTE: don't encode more than 2 << 24 values or you will
// have a bad time.

// RAM: TODO: Check out http://ezcodesample.com/reanatomy.html

#pragma once

#include <vector>
#include <array>
#include <cstdint>
#include <cassert>
#include <cmath>

// //////////////////////////////////////////////
// Types
// //////////////////////////////////////////////

namespace Range_types
{
    static const uint32_t PROBABILITY_RANGE_BITS = 16;
    static const uint32_t PROBABILITY_RANGE      = 1 << PROBABILITY_RANGE_BITS;

    using Bytes = std::vector<uint8_t>;

    struct Range
    {
        uint32_t min;
        uint32_t count;
    };
}

// //////////////////////////////////////////////
// Coders
// //////////////////////////////////////////////

namespace Range_coders
{
    using namespace Range_types;

    // Uses 31 instead of 32 bits to reserve space for a possible carry.
    static const uint32_t CODE_BITS     = 32;
    static const uint32_t TOP_VALUE     = (1ul << (CODE_BITS - 1));
    static const uint32_t SHIFT_BITS    = (CODE_BITS - 9);
    static const uint32_t EXTRA_BITS    = ((CODE_BITS - 2) % 8 + 1);
    static const uint32_t BOTTOM_VALUE  = (TOP_VALUE >> 8);

    class Encoder
    {
    public:
        Encoder(Bytes& bytes)
            : m_bytes(&bytes)
        {}

        ~Encoder()
        {
            // Deal with overflow and underflow
            unsigned overflow = 0;
            {
                auto temp = m_min >> SHIFT_BITS;

<<<<<<< HEAD
                auto round_up = BOTTOM_VALUE - 1;
                auto a = m_min & round_up;
                auto s = m_bytes->size();
                auto sm = s & 0x00ffffff;
                auto b = sm >> 1;

                if  (
                        a >= b
                    )
                {
                    ++temp;
                }

                auto underflow_value = 0xFF;
                if (temp > 0xFF)
                {
                    overflow++;
                    underflow_value = 0;
                }

                Write(m_buffer + overflow);

                auto underflow = m_underflow;
                while (underflow)
                {
                    Write(underflow_value);
                    underflow--;
                }
=======
            // If we still haven't converged to a top bit, we need to
            // force it to converge and flush the underflows.
            auto temp = m_min >> SHIFT_BITS;

            // Still NFI why the comparison with bytes written is made.
            if  (
                    (m_min & (BOTTOM_VALUE - 1)) >=
                    ((m_bytes->size() & 0xffffffL) >> 1)
                )
            {
                ++temp;
            }

            if (temp > 0xFF)
            {
                Flush_underflow_with_carry(1);
>>>>>>> 891a5ff6
            }

            // RAM: Let's try Fabian's trick.
            auto round_up = BOTTOM_VALUE - 1;
            auto min = m_min;
            auto hi = m_min + m_range;
            while (round_up)
            {
<<<<<<< HEAD
                auto rounded = (min + round_up) & ~round_up;

                if (rounded <= hi)
                {
                    min = rounded;
                    break;
                }

                round_up >>= 8;
            }

=======
                Flush_underflow_with_carry(0);
            }

            // Ok, so now we should be in the state with no underflows left.
            // Change the range so that we write the minimum amount of tail
            // bytes.
            auto min        = m_min;
            auto max        = m_min + m_range;
            auto round_up   = BOTTOM_VALUE - 1;

            while (round_up)
            {
                auto rounded = (min + round_up) & ~round_up;
                if (rounded <= max)
                {
                    min = rounded;
                    break;
                }

                round_up >>= 8;
            }

>>>>>>> 891a5ff6
            while (min)
            {
                auto to_write = (min >> SHIFT_BITS) & 0xFF;
                Write(to_write);

<<<<<<< HEAD
                min      <<= 8;
                min      &= (TOP_VALUE - 1);
=======
                min <<= 8;
                min &= (TOP_VALUE - 1);
>>>>>>> 891a5ff6
            }
        }

        void Encode(Range range)
        {
            Renormalise();

            auto new_range          = m_range >> PROBABILITY_RANGE_BITS;
            auto new_range_start    = range.min * new_range;

            m_min += new_range_start;

            if (range.min + range.count < PROBABILITY_RANGE)
            {
                m_range = new_range * range.count;
            }
            else
            {
                m_range -= new_range_start;
            }
        }

    private:
        Bytes*      m_bytes                 = 0;
        uint32_t    m_range                 = TOP_VALUE;
        uint32_t    m_min                   = 0;
        uint8_t     m_underflow_byte_count  = 0;
        uint8_t     m_buffer                = 0;
        bool        m_first                 = true;

        void Write(uint8_t value)
        {
            if (!m_first)
            {
                m_bytes->push_back(value);
            }
            else
            {
                m_first = false;
            }
        }

        void Flush_underflow_with_carry(uint8_t carry)
        {
            // Silly way of avoiding a branch
            const uint8_t buffered_bits = 0xFF * (1 - carry);

            Write(m_buffer + carry);

            auto underfloat_count = m_underflow_byte_count;
            while (underfloat_count)
            {
                Write(buffered_bits);
                --underfloat_count;
            }

            m_buffer                = m_min >> SHIFT_BITS;
            m_underflow_byte_count  = 0;
        }

        void Renormalise()
        {
            while (m_range <= BOTTOM_VALUE)
            {
                if (m_min < (0xFF << SHIFT_BITS))
                {
                    Flush_underflow_with_carry(0);
                }
                else
                {
                    if (m_min & TOP_VALUE)
                    {
                        Flush_underflow_with_carry(1);
                    }
                    else
                    {
                        ++m_underflow_byte_count;
                    }
                }

                m_range    <<= 8;
                m_min      <<= 8;
                m_min      &= (TOP_VALUE - 1);
            }
        }
    };

    class Decoder
    {
    public:
        Decoder(const Bytes& bytes)
            : m_bytes(&bytes)
            , m_byteSize(bytes.size())
        {
            m_buffer    = Read();
            m_min       = m_buffer >> (8 - EXTRA_BITS);
        }

        uint32_t Decode()
        {
            Renormalise();

            m_next_range = m_range >> PROBABILITY_RANGE_BITS;
            auto symbol_range = m_min / m_next_range;

<<<<<<< HEAD
            if (symbol_range < TOTAL_RANGE)
            {
                return symbol_range;
=======
            if (symbol_range >= PROBABILITY_RANGE)
            {
                return PROBABILITY_RANGE - 1;
>>>>>>> 891a5ff6
            }
            else
            {
                return TOTAL_RANGE - 1;
            }
        }

        void Update(Range range)
        {
            auto temp = m_next_range * range.min;
            m_min -= temp;
            if ((range.min + range.count) < PROBABILITY_RANGE)
            {
                m_range = m_next_range * range.count;
            }
            else
            {
                m_range -= temp;
            }
        }

        uint32_t FlushAndGetBytesRead()
        {
            Renormalise();
            return m_read_index;
        }

    private:
        const Bytes*    m_bytes;
        uint32_t        m_range         = 1 << EXTRA_BITS;
        uint32_t        m_min           = 0;
        uint32_t        m_next_range    = 0;
        uint32_t        m_read_index    = 0;
        uint32_t        m_byteSize      = 0;
        uint8_t         m_buffer        = 0;

        uint8_t Read()
        {
            if (m_read_index < m_byteSize)
            {
                return (*m_bytes)[m_read_index++];
            }

            return 0;
        }

        void Renormalise()
        {
            while (m_range <= BOTTOM_VALUE)
            {
                m_min =
                    (m_min << 8) |
                    ((m_buffer << EXTRA_BITS) & 0xFF);

                m_buffer    =   Read();
                m_min       |=  (m_buffer >> (8 - EXTRA_BITS));
                m_range     <<= 8;
            }
        }
    };

    class Binary_encoder
    {
    public:
        Binary_encoder(Encoder& coder)
            : m_encoder(&coder)
        {}

        void Encode(unsigned value, uint16_t one_probability)
        {
            // Note: First range is for one_probability, not zero.
            m_encoder->Encode(
                value ?
                    Range{0, one_probability} :
                    Range{one_probability, PROBABILITY_RANGE - one_probability});
        }

    private:
        Encoder* m_encoder;
    };

    class Binary_decoder
    {
    public:
        Binary_decoder(Decoder& coder)
            : m_decoder(&coder)
        {}

        unsigned Decode(unsigned one_probability)
        {
            auto symbol = m_decoder->Decode();
            auto result = (symbol < one_probability);

            m_decoder->Update(
                result ?
                    Range{0, one_probability} :
                    Range{one_probability, PROBABILITY_RANGE - one_probability});

            return result;
        }

        uint32_t FlushAndGetBytesRead()
        {
            return m_decoder->FlushAndGetBytesRead();
        }

    private:
        Decoder* m_decoder;
    };

} // namespace Range_coders

// //////////////////////////////////////////////
// Models
// //////////////////////////////////////////////

namespace Range_models
{
    using namespace Range_types;
    using namespace Range_coders;

    // Ideas from https://github.com/rygorous/gaffer_net/blob/master/main.cpp

    class Binary
    {
    public:
        Binary(
                unsigned inertia = 4,
                unsigned initial_probability = (PROBABILITY_RANGE / 2))
            : m_inertia(inertia)
            , m_one_probability(initial_probability)
        {
            assert(inertia > 0);
        }

        void Encode(Binary_encoder& coder, unsigned value)
        {
            coder.Encode(value, m_one_probability);
            Adapt(value);
        }

        unsigned Decode(Binary_decoder& coder)
        {
            auto result = coder.Decode(m_one_probability);
            Adapt(result);

            return result;
        }

    private:
        uint16_t m_inertia;
        uint16_t m_one_probability;

        void Adapt(unsigned value)
        {
            if (value)
            {
                m_one_probability +=
                    (PROBABILITY_RANGE - m_one_probability) >> m_inertia;
            }
            else
            {
                m_one_probability -= m_one_probability >> m_inertia;
            }
        }
    };

    class Binary_two_speed
    {
    public:
        Binary_two_speed(
                unsigned inertia_1 = 1,
                unsigned inertia_2 = 6,
                unsigned initial_probability_1 = QUARTER_RANGE,
                unsigned initial_probability_2 = QUARTER_RANGE)
            : m_inertia_1(inertia_1)
            , m_inertia_2(inertia_2)
            , m_probabilities_1(initial_probability_1)
            , m_probabilities_2(initial_probability_2)
        {}

        void Encode(Binary_encoder& coder, unsigned value)
        {
            coder.Encode(value, m_probabilities_1 + m_probabilities_2);
            Adapt(value);
        }

        unsigned Decode(Binary_decoder& coder)
        {
            auto result = coder.Decode(m_probabilities_1 + m_probabilities_2);
            Adapt(result);

            return result;
        }

    private:
        static const unsigned HALF_RANGE    = PROBABILITY_RANGE / 2;
        static const unsigned QUARTER_RANGE = HALF_RANGE / 2;

        unsigned m_inertia_1;
        unsigned m_inertia_2;
        uint16_t m_probabilities_1;
        uint16_t m_probabilities_2;

        void Adapt(unsigned value)
        {
            if (value)
            {
                m_probabilities_1 += (HALF_RANGE - m_probabilities_1) >> m_inertia_1;
                m_probabilities_2 += (HALF_RANGE - m_probabilities_2) >> m_inertia_2;
            }
            else
            {
                m_probabilities_1 -= m_probabilities_1 >> m_inertia_1;
                m_probabilities_2 -= m_probabilities_2 >> m_inertia_2;
            }
        }
    };

    template<class BINARY_MODEL, unsigned BITS>
    class Binary_tree
    {
    public:
        void Encode(Binary_encoder& coder, unsigned value, unsigned bits = BITS)
        {
            assert(value < MODEL_COUNT);
            assert(bits <= BITS);

            // Model the MSB first, then work our way down.
            // Seems adds are better than << 1.
            unsigned rebuilt = 1;            

            unsigned skips = BITS - bits;
            value <<= skips;
            rebuilt <<= skips;

            while (rebuilt < MODEL_COUNT)
            {
                unsigned bit = ((value & TOP_BIT) != 0);
                value += value;
                m_models[rebuilt - 1].Encode(coder, bit);
                rebuilt += rebuilt + bit;
            }
        }

        unsigned Decode(Binary_decoder& coder, unsigned bits = BITS)
        {
            assert(bits <= BITS);

            unsigned rebuilt = 1 << (BITS - bits);
            unsigned count = MODEL_COUNT;

            while (rebuilt < count)
            {
                rebuilt += rebuilt + m_models[rebuilt - 1].Decode(coder);
            }

            // Clear the top bit due to starting rebuilt with 1.
            return rebuilt - count;
        }

    private:
        static const unsigned MODEL_COUNT   = 1 << BITS;
        static const unsigned TOP_BIT       = MODEL_COUNT / 2;

        std::array<BINARY_MODEL, MODEL_COUNT - 1> m_models;
    };

    class Periodic_update
    {
    public:
        typedef std::vector<unsigned>  Freqencies;
        typedef std::vector<Range>     Ranges;

        Periodic_update
        (
            unsigned size,
            unsigned slowest_update_rate
        )
            : m_f()            
            , m_r(size)
            , m_size(size)
            , m_slowest_update_rate(slowest_update_rate)
        {
            m_f.reserve(size);

            for (unsigned i = 0; i < size; ++i)
            {
                m_f.push_back(1);
                ++m_last_total;
            }

            Recalculate_ranges();
        }

        Periodic_update
        (
            Freqencies frequencies,
            unsigned slowest_update_rate
        )
            : m_f(frequencies)
            , m_r(frequencies.size())
            , m_size(frequencies.size())
            , m_slowest_update_rate(slowest_update_rate)
        {
            for (const auto f : m_f)
            {
                assert(f);

                m_last_total += f;
            }

            Recalculate_ranges();
        }

        void Encode(Encoder& coder, unsigned value)
        {
            assert(value < m_size);

            coder.Encode(m_r[value]);

            Adapt(value);
        }

        void Encode(Encoder& coder, unsigned value, unsigned max_value)
        {
            assert(value < m_size);
            assert(max_value < m_size);

            // Hmm, encoding one bit bad give me issues.
            max_value = std::max(max_value, 2u);

            // Multiply the ranges instead of the value
            // so the frequencies still get updated correctly.
            auto old_range  = m_r[value];
            auto last_range = m_r[max_value];
            float max_cf = last_range.min + last_range.count;
            float multiplier = PROBABILITY_RANGE / max_cf;

            // Man, rounding errors and off my one are my bane.
            unsigned next_min = 0;
            if (value < max_value)
            {
                next_min =
                    static_cast<uint32_t>
                    (
                        std::round(m_r[value + 1].min * multiplier)
                    );
            }
            else
            {
                next_min = PROBABILITY_RANGE;
            }

            auto new_min =
                static_cast<uint32_t>(std::round(old_range.min * multiplier));

            auto new_range = Range
            {
                new_min,
                next_min - new_min,
            };

            coder.Encode(new_range);

            Adapt(value);
        }

        unsigned Decode(Decoder& coder)
        {
            auto range = coder.Decode();
            unsigned result = 0;

            const auto size = m_size;
            while ((m_r[result].min <= range) && (result < size))
            {
                ++result;
            }

            --result;

            coder.Update(m_r[result]);
            Adapt(result);

            return result;
        }

        unsigned Decode(Decoder& coder, unsigned max_value)
        {
            assert(max_value < m_size);

            // Hmm, encoding one bit bad give me issues.
            max_value = std::max(max_value, 2u);

            auto range = coder.Decode();
            unsigned result = 0;

            auto last_range = m_r[max_value];
            float max_cf = last_range.min + last_range.count;
            float multiplier = PROBABILITY_RANGE / max_cf;

            const auto size = m_size;

            while (result < size)
            {
                auto new_min =
                    static_cast<uint32_t>
                    (
                        std::round(m_r[result].min * multiplier)
                    );

                if (new_min > range)
                {
                    break;
                }

                ++result;
            }

            --result;

            unsigned next_min = 0;
            if (result < max_value)
            {
                next_min =
                    static_cast<uint32_t>
                    (
                        std::round(m_r[result + 1].min * multiplier)
                    );
            }
            else
            {
                next_min = PROBABILITY_RANGE;
            }

            auto new_min =
                static_cast<uint32_t>(std::round(m_r[result].min * multiplier));

            auto new_range = Range
            {
                new_min,
                next_min - new_min,
            };

            coder.Update(new_range);
            Adapt(result);

            return result;
        }

    private:
        Freqencies  m_f;
        Ranges      m_r;

        unsigned m_updates          = 0;
        unsigned m_update_trigger   = 1;
        unsigned m_last_total       = 0;

        const unsigned m_size                   = 0;
        const unsigned m_slowest_update_rate    = 0;

        void Adapt(unsigned value)
        {
            m_f[value] += 2;
            m_updates += 2;

            if (m_updates >= m_update_trigger)
            {
                m_update_trigger += m_update_trigger;
                if (m_update_trigger > m_slowest_update_rate)
                {
                    m_update_trigger = m_slowest_update_rate;
                }

                Recalculate_ranges();
                m_updates = 0;
            }
        }

        void Recalculate_ranges()
        {
            unsigned total = m_last_total + m_updates;

            if (total > PROBABILITY_RANGE)
            {
                // Dunno how to do this nice for now. Brute it.
                total = 0;
                for (auto& f : m_f)
                {
                    f >>= 1;
                    ++f;

                    total += f;
                }
            }

            const auto size     = m_size;
            auto multiple       = PROBABILITY_RANGE / total;
            auto reminder       = PROBABILITY_RANGE % total;
            auto global_adjust  = reminder / size;
            auto reminder_count = reminder % size;
            unsigned last_min   = 0;

            for (unsigned i = 0; i < reminder_count; ++i)
            {
                m_r[i].min      = last_min;
                m_r[i].count    = 1 + (global_adjust + m_f[i] * multiple);

                last_min += m_r[i].count;
            }

            for (unsigned i = reminder_count; i < size; ++i)
            {
                m_r[i].min      = last_min;
                m_r[i].count    = 0 + (global_adjust + m_f[i] * multiple);

                last_min += m_r[i].count;
            }

            assert(last_min == PROBABILITY_RANGE);

            m_last_total = total;
        }
    };

    class Periodic_update_with_kernel
    {
    public:
        typedef std::vector<unsigned>  Freqencies;
        typedef std::vector<Range>     Ranges;
        typedef std::vector<unsigned>  Kernel;

        Periodic_update_with_kernel
        (
            unsigned size,
            unsigned slowest_update_rate,
            Kernel kernel = {1, 1, 2, 8, 2, 1, 1}
        )
            : m_f()
            , m_r(size)
            , m_k(kernel)
            , m_size(size)
            , m_slowest_update_rate(slowest_update_rate)
            , m_kernal_offset(kernel.size() >> 1)
        {
            m_f.reserve(size);

            for (unsigned i = 0; i < size; ++i)
            {
                m_f.push_back(1);
                ++m_last_total;
            }

            Recalculate_ranges();
        }

        Periodic_update_with_kernel
        (
            Freqencies frequencies,
            unsigned slowest_update_rate,
            Kernel kernel = {1, 1, 2, 8, 2, 1, 1}
        )
            : m_f(frequencies)
            , m_r(frequencies.size())
            , m_k(kernel)
            , m_size(frequencies.size())
            , m_slowest_update_rate(slowest_update_rate)
            , m_kernal_offset(kernel.size() >> 1)
        {
            for (const auto f : m_f)
            {
                assert(f);

                m_last_total += f;
            }

            Recalculate_ranges();
        }

        void Encode(Encoder& coder, unsigned value)
        {
            assert(value < m_size);

            coder.Encode(m_r[value]);

            Adapt(value);
        }

        void Encode(Encoder& coder, unsigned value, unsigned max_value)
        {            
            assert(value < m_size);
            assert(max_value < m_size);

            // Hmm, encoding one bit bad give me issues.
            max_value = std::max(max_value, 2u);

            // Multiply the ranges instead of the value
            // so the frequencies still get updated correctly.
            auto old_range  = m_r[value];
            auto last_range = m_r[max_value];
            float max_cf = last_range.min + last_range.count;
            float multiplier = PROBABILITY_RANGE / max_cf;

            // Man, rounding errors and off my one are my bane.
            unsigned next_min = 0;
            if (value < max_value)
            {
                next_min =
                    static_cast<uint32_t>
                    (
                        std::round(m_r[value + 1].min * multiplier)
                    );
            }
            else
            {
                next_min = PROBABILITY_RANGE;
            }

            auto new_min =
                static_cast<uint32_t>(std::round(old_range.min * multiplier));

            auto new_range = Range
            {
                new_min,
                next_min - new_min,
            };

            coder.Encode(new_range);

            Adapt(value);
        }

        unsigned Decode(Decoder& coder)
        {
            auto range = coder.Decode();
            unsigned result = 0;

            const auto size = m_size;
            while ((m_r[result].min <= range) && (result < size))
            {
                ++result;
            }

            --result;

            coder.Update(m_r[result]);
            Adapt(result);

            return result;
        }

        unsigned Decode(Decoder& coder, unsigned max_value)
        {
            assert(max_value < m_size);

            // Hmm, encoding one bit bad give me issues.
            max_value = std::max(max_value, 2u);

            auto range = coder.Decode();
            unsigned result = 0;

            auto last_range = m_r[max_value];
            float max_cf = last_range.min + last_range.count;
            float multiplier = PROBABILITY_RANGE / max_cf;

            const auto size = m_size;

            while (result < size)
            {
                auto new_min =
                    static_cast<uint32_t>
                    (
                        std::round(m_r[result].min * multiplier)
                    );

                if (new_min > range)
                {
                    break;
                }

                ++result;
            }

            --result;

            unsigned next_min = 0;
            if (result < max_value)
            {
                next_min =
                    static_cast<uint32_t>
                    (
                        std::round(m_r[result + 1].min * multiplier)
                    );
            }
            else
            {
                next_min = PROBABILITY_RANGE;
            }

            auto new_min =
                static_cast<uint32_t>(std::round(m_r[result].min * multiplier));

            auto new_range = Range
            {
                new_min,
                next_min - new_min,
            };

            coder.Update(new_range);
            Adapt(result);

            return result;
        }

    private:
        Freqencies  m_f;
        Ranges      m_r;
        Kernel      m_k;

        unsigned m_updates          = 0;
        unsigned m_update_total     = 0;
        unsigned m_update_trigger   = 1;
        unsigned m_last_total       = 0;

        const unsigned m_size                   = 0;
        const unsigned m_slowest_update_rate    = 0;
        const unsigned m_kernal_offset          = 0;

        void Adapt(unsigned value)
        {
            const auto kernal_offset = m_kernal_offset;
            const auto kernal_size = m_k.size();

            // Maybe add kernal_offset padding to both
            // sides of m_f to remove the ifs.
            const auto size = m_f.size();
            auto start =
                (value >= kernal_offset) ?
                    0 :
                    kernal_offset - value;

            auto tail_offset = (size - value) - 1;
            auto end =
                (tail_offset >= kernal_offset) ?
                    kernal_size :
                    kernal_size - (kernal_offset - tail_offset);

            const auto& k = m_k;
            for (auto i = start; i < end; ++i)
            {
                m_f[(value - kernal_offset) + i] += k[i];
                m_updates += k[i];
            }

            auto updates = m_update_total + 1;
            if (updates >= m_update_trigger)
            {
                m_update_trigger += m_update_trigger;
                if (m_update_trigger > m_slowest_update_rate)
                {
                    m_update_trigger = m_slowest_update_rate;
                }

                Recalculate_ranges();
                updates = 0;
            }
            m_update_total = updates;
        }

        void Recalculate_ranges()
        {
            unsigned total = m_last_total + m_updates;

            if (total > PROBABILITY_RANGE)
            {
                // Dunno how to do this nice for now. Brute it.
                total = 0;
                for (auto& f : m_f)
                {
                    f >>= 1;
                    ++f;

                    total += f;
                }
            }

            const auto size     = m_size;
            auto multiple       = PROBABILITY_RANGE / total;
            auto reminder       = PROBABILITY_RANGE % total;
            auto global_adjust  = reminder / size;
            auto reminder_count = reminder % size;
            unsigned last_min   = 0;

            for (unsigned i = 0; i < reminder_count; ++i)
            {
                m_r[i].min      = last_min;
                m_r[i].count    = 1 + (global_adjust + m_f[i] * multiple);

                last_min += m_r[i].count;
            }

            for (unsigned i = reminder_count; i < size; ++i)
            {
                m_r[i].min      = last_min;
                m_r[i].count    = 0 + (global_adjust + m_f[i] * multiple);

                last_min += m_r[i].count;
            }

            assert(last_min == PROBABILITY_RANGE);

            m_last_total = total;
            m_updates = 0;
        }
    };
} // Namespace models

void range_tests()
{
    using namespace Range_types;
    using namespace Range_coders;
    using namespace Range_models;

    {
        Bytes data;

        // just test 3 ranges
        std::vector<Range> ranges
        {
            {0, 2000},
            {2000, 10000},
            {12000, (65536 - 12000)},
        };

        auto tests = {1,2,2,2,2,0,1,1,2,2,2,2,2,2,2,1,2,2,1};

        {
            Encoder encoder(data);

            for (const auto t : tests)
            {
                encoder.Encode(ranges[t]);
            }
        }

        {
            Decoder decoder(data);

<<<<<<< HEAD
            auto k = 0;
=======
            auto k =0;
>>>>>>> 891a5ff6
            for (const auto t : tests)
            {
                auto value = decoder.Decode();
                assert(value >= ranges[t].min);
                assert(value < (ranges[t].min + ranges[t].count));
                decoder.Update(ranges[t]);
<<<<<<< HEAD
                ++k;
=======
                k++;
>>>>>>> 891a5ff6
            }

            auto read = decoder.FlushAndGetBytesRead();
            assert(read == data.size());
        }
    }

    {
        Bytes data;

        auto tests = {0,1,0,1,0,1,1,0,0,1,0,1,0,0,0,0,0,0,0,1,0,0,1,0,0,1,0,0};

        {
            Encoder range_encoder(data);
            Binary_encoder encoder(range_encoder);

            for (const unsigned t : tests)
            {
                encoder.Encode(t, 40000);
            }
        }

        {
            Decoder range_decoder(data);
            Binary_decoder decoder(range_decoder);

            for (const unsigned t : tests)
            {
                auto value = decoder.Decode(40000);
                assert(value == t);
            }

            auto read = decoder.FlushAndGetBytesRead();
            assert(read == data.size());
        }
    }

    // Binary Model Tests
    {
        auto tests = {0,1,0,1,0,1,1,0,0,1,0,1,0,0,0,0,0,0,0,1,0,0,1,0,0,1,0,0};

        auto Binary_test = [](auto tests, auto model_in, auto model_out)
        {
            Bytes data;

            {
                Encoder range_encoder(data);
                Binary_encoder test_encoder(range_encoder);

                for (auto t : tests)
                {
                    model_in.Encode(test_encoder, t);
                }
            }
            {
                Decoder range_decoder(data);
                Binary_decoder test_decoder(range_decoder);

                for (unsigned t : tests)
                {
                    auto value = model_out.Decode(test_decoder);
                    assert(value == t);
                }

                auto read = test_decoder.FlushAndGetBytesRead();
                assert(read == data.size());
            }
        };

        Binary_test(tests, Binary(5), Binary(5));
        Binary_test(tests, Binary(1), Binary(1));
        Binary_test(tests, Binary(2), Binary(2));


        Binary_test(
            tests,
            Binary_two_speed(5,2),
            Binary_two_speed(5,2));
        Binary_test(
            tests,
            Binary_two_speed(6,1),
            Binary_two_speed(6,1));
        Binary_test(
            tests,
            Binary_two_speed(3,4),
            Binary_two_speed(3,4));
    }

    // Range Model Tests
    {
        auto range_data =
        {
            Bytes{0,1,2,6,4,5,3,7,4,3,4,3,3,3,3,0,1,2,0,0,0,3,3,3,3,3,2},
            Bytes{0,0,0,0,0,0,0,0,0,4,4,4,4,4,4,4,2,2,4,4,4,4,4,0,0,0,0},
            Bytes{0,1,2,3,4,5,6,7,0,1,2,3,4,5,6,7,0,1,2,3,4,5,6,7,0,1,2},
        };

        auto Range_test = []
        (
            auto mod,
            auto tests,
            auto model_in,
            auto model_out,
            uint32_t max_value = 0
        )
        {
            Bytes data;

            if (!max_value)
            {
                Encoder test_encoder(data);

                for (auto t : tests)
                {
                    model_in.Encode(test_encoder, t % mod);
                }
            }
            else
            {
                Encoder test_encoder(data);

                for (auto t : tests)
                {
                    model_in.Encode(test_encoder, t % max_value, max_value);
                }
            }

            if (!max_value)
            {
                Decoder test_decoder(data);

                for (unsigned t : tests)
                {
                    auto value = model_out.Decode(test_decoder);
                    assert(value == (t % mod));
                }

                auto read = test_decoder.FlushAndGetBytesRead();
                assert(read == data.size());
            }
            else
            {
                Decoder test_decoder(data);

                auto t2 = 0;
                for (unsigned t : tests)
                {
                    auto value = model_out.Decode(test_decoder, max_value);
                    assert(value == (t % max_value));
                    ++t2;
                }

                auto read = test_decoder.FlushAndGetBytesRead();
                assert(read == data.size());
            }
        };

        for (const auto& range_set : range_data)
        {
            Periodic_update_with_kernel::Freqencies
                    frequencies{1,1,1,1};
            Periodic_update_with_kernel::Freqencies
                    overflow{65536,44,100000,34567};

            Range_test(
                4,
                range_set,
                Periodic_update_with_kernel(frequencies, 8),
                Periodic_update_with_kernel(frequencies, 8));

            Range_test(
                4,
                range_set,
                Periodic_update_with_kernel(overflow, 8),
                Periodic_update_with_kernel(overflow, 8));

            Range_test(
                8,
                range_set,
                Periodic_update_with_kernel(8,8),
                Periodic_update_with_kernel(8,8),
                3);
        }

        for (const auto& range_set : range_data)
        {
            Periodic_update::Freqencies
                    frequencies{1,1,1,1};
            Periodic_update::Freqencies
                    overflow{65536,44,100000,34567};

            Range_test(
                4,
                range_set,
                Periodic_update(frequencies, 8),
                Periodic_update(frequencies, 8));

            Range_test(
                4,
                range_set,
                Periodic_update(overflow, 8),
                Periodic_update(overflow, 8));

            Range_test(
                8,
                range_set,
                Periodic_update(8,8),
                Periodic_update(8,8),
                3);
        }
    }
}<|MERGE_RESOLUTION|>--- conflicted
+++ resolved
@@ -56,41 +56,8 @@
 
         ~Encoder()
         {
-            // Deal with overflow and underflow
-            unsigned overflow = 0;
-            {
-                auto temp = m_min >> SHIFT_BITS;
-
-<<<<<<< HEAD
-                auto round_up = BOTTOM_VALUE - 1;
-                auto a = m_min & round_up;
-                auto s = m_bytes->size();
-                auto sm = s & 0x00ffffff;
-                auto b = sm >> 1;
-
-                if  (
-                        a >= b
-                    )
-                {
-                    ++temp;
-                }
-
-                auto underflow_value = 0xFF;
-                if (temp > 0xFF)
-                {
-                    overflow++;
-                    underflow_value = 0;
-                }
-
-                Write(m_buffer + overflow);
-
-                auto underflow = m_underflow;
-                while (underflow)
-                {
-                    Write(underflow_value);
-                    underflow--;
-                }
-=======
+            Renormalise();
+
             // If we still haven't converged to a top bit, we need to
             // force it to converge and flush the underflows.
             auto temp = m_min >> SHIFT_BITS;
@@ -107,28 +74,9 @@
             if (temp > 0xFF)
             {
                 Flush_underflow_with_carry(1);
->>>>>>> 891a5ff6
-            }
-
-            // RAM: Let's try Fabian's trick.
-            auto round_up = BOTTOM_VALUE - 1;
-            auto min = m_min;
-            auto hi = m_min + m_range;
-            while (round_up)
-            {
-<<<<<<< HEAD
-                auto rounded = (min + round_up) & ~round_up;
-
-                if (rounded <= hi)
-                {
-                    min = rounded;
-                    break;
-                }
-
-                round_up >>= 8;
-            }
-
-=======
+            }
+            else
+            {
                 Flush_underflow_with_carry(0);
             }
 
@@ -151,19 +99,13 @@
                 round_up >>= 8;
             }
 
->>>>>>> 891a5ff6
             while (min)
             {
                 auto to_write = (min >> SHIFT_BITS) & 0xFF;
                 Write(to_write);
 
-<<<<<<< HEAD
-                min      <<= 8;
-                min      &= (TOP_VALUE - 1);
-=======
                 min <<= 8;
                 min &= (TOP_VALUE - 1);
->>>>>>> 891a5ff6
             }
         }
 
@@ -269,19 +211,13 @@
             m_next_range = m_range >> PROBABILITY_RANGE_BITS;
             auto symbol_range = m_min / m_next_range;
 
-<<<<<<< HEAD
-            if (symbol_range < TOTAL_RANGE)
+            if (symbol_range >= PROBABILITY_RANGE)
+            {
+                return PROBABILITY_RANGE - 1;
+            }
+            else
             {
                 return symbol_range;
-=======
-            if (symbol_range >= PROBABILITY_RANGE)
-            {
-                return PROBABILITY_RANGE - 1;
->>>>>>> 891a5ff6
-            }
-            else
-            {
-                return TOTAL_RANGE - 1;
             }
         }
 
@@ -449,8 +385,8 @@
     {
     public:
         Binary_two_speed(
-                unsigned inertia_1 = 1,
-                unsigned inertia_2 = 6,
+                unsigned inertia_1 = 4,
+                unsigned inertia_2 = 4,
                 unsigned initial_probability_1 = QUARTER_RANGE,
                 unsigned initial_probability_2 = QUARTER_RANGE)
             : m_inertia_1(inertia_1)
@@ -508,7 +444,7 @@
 
             // Model the MSB first, then work our way down.
             // Seems adds are better than << 1.
-            unsigned rebuilt = 1;            
+            unsigned rebuilt = 1;
 
             unsigned skips = BITS - bits;
             value <<= skips;
@@ -557,7 +493,7 @@
             unsigned size,
             unsigned slowest_update_rate
         )
-            : m_f()            
+            : m_f()
             , m_r(size)
             , m_size(size)
             , m_slowest_update_rate(slowest_update_rate)
@@ -867,7 +803,7 @@
         }
 
         void Encode(Encoder& coder, unsigned value, unsigned max_value)
-        {            
+        {
             assert(value < m_size);
             assert(max_value < m_size);
 
@@ -1126,22 +1062,14 @@
         {
             Decoder decoder(data);
 
-<<<<<<< HEAD
-            auto k = 0;
-=======
             auto k =0;
->>>>>>> 891a5ff6
             for (const auto t : tests)
             {
                 auto value = decoder.Decode();
                 assert(value >= ranges[t].min);
                 assert(value < (ranges[t].min + ranges[t].count));
                 decoder.Update(ranges[t]);
-<<<<<<< HEAD
-                ++k;
-=======
                 k++;
->>>>>>> 891a5ff6
             }
 
             auto read = decoder.FlushAndGetBytesRead();
