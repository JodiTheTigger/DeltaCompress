--- conflicted
+++ resolved
@@ -1344,19 +1344,6 @@
 
                 // //////////////////////////////////////////////////////
 
-<<<<<<< HEAD
-                    // RAM: TODO: Fabian test is the last quat or position
-                    // changed. Not one or the other.
-
-                    auto quat_changed_1 = !quat_equal(base[i-1], target[i-1]);
-                    auto pos_changed_1 = !pos_equal(base[i-1], target[i-1]);
-
-                    auto last_changed = quat_changed_1 | pos_changed_1;
-
-                    auto close = close_to_cube_0_fabian(base[i]);
-                    auto lookup = last_changed + 2*close;
-                    model.f_quat_changed[lookup].Encode
-=======
                 correlations[i] = quat_changed;
 
                 auto last_quat_changed_too =
@@ -1393,17 +1380,12 @@
                 if (do_changed)
                 {
                     model.quat_changed[quat_index].Encode
->>>>>>> b22fa142
                     (
                         binary,
                         quat_changed
                     );
 
-<<<<<<< HEAD
-                    model.f_pos_changed[quat_changed + 2 * lookup].Encode
-=======
                     model.position_changed[quat_changed].Encode
->>>>>>> b22fa142
                     (
                         binary,
                         pos_changed
